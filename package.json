--- conflicted
+++ resolved
@@ -114,11 +114,7 @@
 		"@types/node": "^10.11.3",
 		"@types/request-promise": "^4.1.42",
 		"commitizen": "^3.0.2",
-<<<<<<< HEAD
-		"conventional-changelog-cli": "^2.0.5",
-=======
 		"conventional-changelog-cli": "^2.0.11",
->>>>>>> 591859b5
 		"coveralls": "^3.0.2",
 		"cz-conventional-changelog": "^2.1.0",
 		"express": "^4.16.3",
