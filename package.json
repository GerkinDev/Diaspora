{
	"name": "diaspora",
	"version": "0.2.0",
	"description": "Multi-Layer ORM for Javascript Client+Server",
	"main": "dist/diaspora.umd.js",
	"module": "dist/diaspora.es5.js",
	"typings": "dist/types/diaspora.d.ts",
	"files": [
		"dist"
	],
	"directories": {
		"doc": "doc",
		"lib": "lib",
		"test": "test"
	},
	"repository": {
		"type": "git",
		"url": "git+https://github.com/GerkinDev/diaspora.git"
	},
	"scripts": {
		"lint": "tslint -t codeFrame 'src/**/*.ts' 'test/**/*.ts'",
		"prebuild": "rimraf dist",
		"build": "tsc --module commonjs --outDir dist/lib && rollup -c rollup.config.ts && typedoc --out dist/docs --target es6 --theme minimal --mode file src",
		"start": "rollup -c rollup.config.ts -w",
		"test": "jest",
		"test:watch": "jest --watch",
		"test:prod": "npm run lint && npm run test -- --coverage --no-cache",
		"deploy-docs": "ts-node tools/gh-pages-publish",
		"report-coverage": "cat ./coverage/lcov.info | coveralls",
		"commit": "git-cz",
		"semantic-release": "semantic-release pre && npm publish && semantic-release post",
		"semantic-release-prepare": "ts-node tools/semantic-release-prepare",
		"precommit": "lint-staged"
	},
	"keywords": [
		"ORM",
		"db",
		"collection",
		"manager",
		"localstorage",
		"webstorage",
		"models",
		"mvc",
		"query",
		"object"
	],
	"author": "Gerkin",
	"license": "GPL-3.0",
	"bugs": {
		"url": "https://github.com/GerkinDev/diaspora/issues"
	},
	"homepage": "https://github.com/GerkinDev/diaspora#readme",
	"prettier": {
		"printWidth": 80,
		"useTabs": true,
		"tabWidth": 1,
		"singleQuote": true,
		"trailingComma": "es5"
	},
	"lint-staged": {
		"{src,test}/**/*.ts": [
			"prettier --write",
			"git add"
		]
	},
	"config": {
		"commitizen": {
			"path": "node_modules/cz-conventional-changelog"
		},
		"validate-commit-msg": {
			"types": "conventional-commit-types",
			"helpMessage": "Use \"npm run commit\" instead, we use conventional-changelog format :) (https://github.com/commitizen/cz-cli)"
		}
	},
	"jest": {
		"transform": {
			".(ts|tsx)": "<rootDir>/node_modules/ts-jest/preprocessor.js"
		},
		"testRegex": "(/__tests__/.*|\\.(test|spec))\\.[jt]sx?$",
		"moduleFileExtensions": [
			"ts",
			"tsx",
			"js",
			"jsx",
			"json"
		],
		"moduleDirectories": [
			"node_modules"
		],
		"coveragePathIgnorePatterns": [
			"/node_modules/",
			"/test/"
		],
		"coverageThreshold": {
			"global": {
				"branches": 90,
				"functions": 95,
				"lines": 95,
				"statements": 95
			}
		},
		"collectCoverage": true
	},
	"devDependencies": {
		"@types/lodash": "^4.14.104",
		"@types/winston": "^2.3.8",
		"@types/bluebird": "^3.5.20",
		"@types/jest": "^22.1.4",
		"@types/node": "^9.4.6",
		"@types/logform": "^1.2.0",
		"colors": "^1.1.2",
		"commitizen": "^2.9.6",
		"coveralls": "^3.0.0",
		"cross-env": "^5.1.3",
		"cz-conventional-changelog": "^2.1.0",
		"husky": "^0.14.3",
		"jest": "^22.4.2",
		"lint-staged": "^7.0.0",
		"lodash.camelcase": "^4.3.0",
		"prettier": "^1.11.1",
		"prompt": "^1.0.0",
		"replace-in-file": "^3.1.1",
		"rimraf": "^2.6.2",
		"rollup": "^0.56.3",
		"rollup-plugin-commonjs": "^8.3.0",
		"rollup-plugin-node-resolve": "^3.0.3",
		"rollup-plugin-sourcemaps": "^0.4.2",
		"rollup-plugin-typescript2": "^0.11.1",
		"semantic-release": "^12.4.1",
		"ts-jest": "^22.4.1",
		"ts-node": "^5.0.1",
		"tslint": "^5.9.1",
		"tslint-config-prettier": "^1.9.0",
		"tslint-config-standard": "^7.0.0",
		"typedoc": "^0.10.0",
		"typescript": "^2.7.2",
		"validate-commit-msg": "^2.14.0"
	},
	"dependencies": {
<<<<<<< HEAD
		"sequential-event": "^0.4.1",
		"lodash": "4.17.5",
		"winston": "^2.4.0"
=======
		"bluebird": "^3.5.1",
		"lodash": "^4.17.4",
		"request": "^2.83.0",
		"request-promise": "^4.2.2",
		"sequential-event": "^0.4.0",
		"winston": "^3.0.0-rc0"
>>>>>>> d6376868
	},
	"engines": {
		"node": ">=7.0.0"
	}
}<|MERGE_RESOLUTION|>--- conflicted
+++ resolved
@@ -137,18 +137,12 @@
 		"validate-commit-msg": "^2.14.0"
 	},
 	"dependencies": {
-<<<<<<< HEAD
-		"sequential-event": "^0.4.1",
-		"lodash": "4.17.5",
-		"winston": "^2.4.0"
-=======
 		"bluebird": "^3.5.1",
 		"lodash": "^4.17.4",
 		"request": "^2.83.0",
 		"request-promise": "^4.2.2",
 		"sequential-event": "^0.4.0",
 		"winston": "^3.0.0-rc0"
->>>>>>> d6376868
 	},
 	"engines": {
 		"node": ">=7.0.0"
