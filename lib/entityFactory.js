'use strict';

const {
	_, Promise, SequentialEvent,
} = require( './dependencies' );
const Diaspora = require( './diaspora' );
<<<<<<< HEAD
const DataStoreEntity = require( './adapters/base/entity' );
const EntityValidationError = require( './errors/entityValidationError' );
=======
const DataStoreEntity = require( './dataStoreEntities/baseEntity' );
>>>>>>> 7abc9abf
const EntityStateError = require( './errors/entityStateError' );

/**
 * @module EntityFactory
 */

const DEFAULT_OPTIONS = { skipEvents: false };
const PRIVATE = Symbol( 'PRIVATE' );

const maybeEmit = ( entity, options, eventsArgs, events ) => {
	events = _.castArray( events );
	if ( options.skipEvents ) {
		return Promise.resolve( entity );
	} else {
		return entity.emit( events[0], ...eventsArgs ).then(() => {
			if ( events.length > 1 ) {
				return maybeEmit( entity, options, eventsArgs, _.slice( events, 1 ));
			} else {
				return Promise.resolve( entity );
			}
		});
	}
};
const maybeThrowInvalidEntityState = ( entity, beforeState, dataSource, method ) => {
	return () => {
		// Depending on state, we are going to perform a different operation
		if ( 'orphan' === beforeState ) {
			return Promise.reject( new EntityStateError( 'Can\'t fetch an orphan entity.' ));
		} else {
			entity[PRIVATE].lastDataSource = dataSource.name;
			return dataSource[method]( entity.table( dataSource.name ), entity.uidQuery( dataSource ));
		}
	};
};

const entityCtrSteps = {
	bindLifecycleEvents( entity, modelDesc ) {
		// Bind lifecycle events
		_.forEach( modelDesc.lifecycleEvents, ( eventFunctions, eventName ) => {
			// Iterate on each event functions. `_.castArray` will ensure we iterate on an array if a single function is provided.
			_.forEach( _.castArray( eventFunctions ), eventFunction => {
				entity.on( eventName, eventFunction );
			});
		});
	},
	loadSource( _entity, source ) {
		// If we construct our Entity from a datastore entity (that can happen internally in Diaspora), set it to `sync` state
		if ( source instanceof DataStoreEntity ) {
			_.assign( _entity, {
				state:          'sync',
				lastDataSource: source.dataSource.name, 
			});
			_entity.dataSources[_entity.lastDataSource] = source;
			source = _.omit( source.toObject(), [ 'id' ]);
		}
		return source;
	},
};

/**
 * The entity is the class you use to manage a single document in all data sources managed by your model.
 * > Note that this class is proxied: you may try to access to undocumented class properties to get entity's data attributes
 * 
 * @extends SequentialEvent
 */
class Entity extends SequentialEvent {
	/**
	 * Create a new entity.
	 *
	 * @author gerkin
	 * @param {string}                                   name        - Name of this model.
	 * @param {ModelDescription}                         modelDesc   - Model configuration that generated the associated `model`.
	 * @param {Model}                                    model       - Model that will spawn entities.
	 * @param {Object|DataStoreEntities.DataStoreEntity} [source={}] - Hash with properties to copy on the new object.
	 *        If provided object inherits DataStoreEntity, the constructed entity is built in `sync` state.
	 */
	constructor( name, modelDesc, model, source = {}) {
		const modelAttrsKeys = _.keys( modelDesc.attributes );
		super();

		// ### Init defaults
		const dataSources = Object.seal( _.mapValues( model.dataSources, () => undefined ));
		const _this = {
			state:          'orphan',
			lastDataSource: null,
			dataSources,
			name,
			modelDesc,
			model, 
		};
		this[PRIVATE] = _this;
		// ### Load datas from source
		source = entityCtrSteps.loadSource( _this, source );
		// ### Final validation
		// Check keys provided in source
		const sourceDModel = _.difference( source, modelAttrsKeys );
		if ( 0 !== sourceDModel.length ) { // Later, add a criteria for schemaless models
			throw new Error( `Source has unknown keys: ${ JSON.stringify( sourceDModel ) } in ${ JSON.stringify( source ) }` );
		}
		// ### Generate prototype & attributes
		// Now we know that the source is valid. Deep clone to detach object values from entity then Default model attributes with our model desc
		_this.attributes = Diaspora.default( _.cloneDeep( source ), modelDesc.attributes );
		source = null;

		// ### Load events
		entityCtrSteps.bindLifecycleEvents( this, modelDesc );
	}

	/**
	 * Generate the query to get this unique entity in the desired data source.
	 *
	 * @author gerkin
	 * @param   {Adapters.DiasporaAdapter} dataSource - Name of the data source to get query for.
	 * @returns {Object} Query to find this entity.
	 */
	uidQuery( dataSource ) {
		return {
			id: this[PRIVATE].attributes.idHash[dataSource.name],
		};
	}

	/**
	 * Return the table of this entity in the specified data source.
	 *
	 * @author gerkin
	 * @returns {string} Name of the table.
	 */
	table( /*sourceName*/ ) {
		// Will be used later
		return this[PRIVATE].name;
	}

	/**
	 * Check if the entity matches model description.
	 *
	 * @author gerkin
	 * @throws EntityValidationError Thrown if validation failed. This breaks event chain and prevent persistance.
	 * @returns {undefined} This function does not return anything.
	 * @see Validator.Validator#validate
	 */
	validate() {
		this.constructor.model.validator.validate( this[PRIVATE].attributes );
	}

	/**
	 * Remove all editable properties & replace them with provided object.
	 *
	 * @author gerkin
	 * @param   {Object} [newContent={}] - Replacement content.
	 * @returns {module:EntityFactory~Entity} Returns `this`.
	 */
	replaceAttributes( newContent = {}) {
		newContent.idHash = this[PRIVATE].attributes.idHash;
		this[PRIVATE].attributes = newContent;
		return this;
	}

	/**
	 * Generate a diff update query by checking deltas with last source interaction.
	 *
	 * @author gerkin
	 * @param   {Adapters.DiasporaAdapter} dataSource - Data source to diff with.
	 * @returns {Object} Diff query.
	 */
	getDiff( dataSource ) {
		const dataStoreEntity = this[PRIVATE].dataSources[dataSource.name];
		const dataStoreObject = dataStoreEntity.toObject();

		const keys = _( this[PRIVATE].attributes ).keys().concat( _.keys( dataStoreObject )).uniq().difference([ 'idHash' ]).value();
		const values = _( keys ).filter( key => {
			return this[PRIVATE].attributes[key] !== dataStoreObject[key];
		}).map( key => {
			return this[PRIVATE].attributes[key];
		}).value();
		const diff = _.zipObject( keys, values );
		return diff;
	}

	/**
	 * Returns a copy of this entity attributes.
	 *
	 * @author gerkin
	 * @returns {Object} Attributes of this entity.
	 */
	toObject() {
		return this[PRIVATE].attributes;
	}

	/**
	 * Save this entity in specified data source.
	 *
	 * @fires EntityFactory.Entity#beforeUpdate
	 * @fires EntityFactory.Entity#afterUpdate
	 * @author gerkin
	 * @param   {string}  sourceName                 - Name of the data source to persist entity in.
	 * @param   {Object}  [options]                  - Hash of options for this query. You should not use this parameter yourself: Diaspora uses it internally.
	 * @param   {boolean} [options.skipEvents=false] - If true, won't trigger events `beforeUpdate` and `afterUpdate`.
	 * @returns {Promise} Promise resolved once entity is saved. Resolved with `this`.
	 */
	persist( sourceName, options = {}) {
		_.defaults( options, DEFAULT_OPTIONS );
		// Change the state of the entity
		const beforeState = this[PRIVATE].state;
		this[PRIVATE].state = 'syncing';
		// Generate events args
		const dataSource = this.constructor.model.getDataSource( sourceName );
		const eventsArgs = [ dataSource.name ];
		const _maybeEmit = _.partial( maybeEmit, this, options, eventsArgs );

		// Get suffix. If entity was orphan, we are creating. Otherwise, we are updating
		const suffix = 'orphan' === beforeState ? 'Create' : 'Update';
		return _maybeEmit([ 'beforePersist', 'beforeValidate' ])
			.then(() => this.validate())
			.then(() => _maybeEmit([ 'afterValidate', `beforePersist${ suffix }` ]))
			.then(() => {
				this[PRIVATE].lastDataSource = dataSource.name;
				// Depending on state, we are going to perform a different operation
				if ( 'orphan' === beforeState ) {
					return dataSource.insertOne( this.table( sourceName ), this.toObject());
				} else {
					return dataSource.updateOne( this.table( sourceName ), this.uidQuery( dataSource ), this.getDiff( dataSource ));
				}
			})
			.then( dataStoreEntity => {
				this[PRIVATE].state = 'sync';
				this[PRIVATE].attributes = dataStoreEntity.toObject();
				this[PRIVATE].dataSources[dataSource.name] = dataStoreEntity;

				return _maybeEmit([ `afterPersist${ suffix }`, 'afterPersist' ]);
			});
	}

	/**
	 * Reload this entity from specified data source.
	 *
	 * @fires EntityFactory.Entity#beforeFind
	 * @fires EntityFactory.Entity#afterFind
	 * @author gerkin
	 * @param   {string}  sourceName                 - Name of the data source to fetch entity from.
	 * @param   {Object}  [options]                  - Hash of options for this query. You should not use this parameter yourself: Diaspora uses it internally.
	 * @param   {boolean} [options.skipEvents=false] - If true, won't trigger events `beforeFind` and `afterFind`.
	 * @returns {Promise} Promise resolved once entity is reloaded. Resolved with `this`.
	 */
	fetch( sourceName, options = {}) {
		_.defaults( options, DEFAULT_OPTIONS );
		// Change the state of the entity
		const beforeState = this[PRIVATE].state;
		this[PRIVATE].state = 'syncing';
		// Generate events args
		const dataSource = this.constructor.model.getDataSource( sourceName );
		const eventsArgs = [ dataSource.name ];
		const _maybeEmit = _.partial( maybeEmit, this, options, eventsArgs );
		return _maybeEmit( 'beforeFetch' )
			.then( maybeThrowInvalidEntityState( this, beforeState, dataSource, 'findOne' ))
			.then( dataStoreEntity => {
				this[PRIVATE].state = 'sync';
				this[PRIVATE].attributes = dataStoreEntity.toObject();
				this[PRIVATE].dataSources[dataSource.name] = dataStoreEntity;

				return _maybeEmit( 'afterFetch' );
			});
	}

	/**
	 * Delete this entity from the specified data source.
	 *
	 * @fires EntityFactory.Entity#beforeDelete
	 * @fires EntityFactory.Entity#afterDelete
	 * @author gerkin
	 * @param   {string}  sourceName                 - Name of the data source to delete entity from.
	 * @param   {Object}  [options]                  - Hash of options for this query. You should not use this parameter yourself: Diaspora uses it internally.
	 * @param   {boolean} [options.skipEvents=false] - If true, won't trigger events `beforeDelete` and `afterDelete`.
	 * @returns {Promise} Promise resolved once entity is destroyed. Resolved with `this`.
	 */
	destroy( sourceName, options = {}) {
		_.defaults( options, DEFAULT_OPTIONS );
		// Change the state of the entity
		const beforeState = this[PRIVATE].state;
		this[PRIVATE].state = 'syncing';
		// Generate events args
		const dataSource = this.constructor.model.getDataSource( sourceName );
		const eventsArgs = [ dataSource.name ];
		const _maybeEmit = _.partial( maybeEmit, this, options, eventsArgs );
		return _maybeEmit( 'beforeDestroy' )
			.then( maybeThrowInvalidEntityState( this, beforeState, dataSource, 'deleteOne' ))
			.then(() => {
			// If this was our only data source, then go back to orphan state
				if ( 0 === _.without( this[PRIVATE].model.dataSources, dataSource.name ).length ) {
					this[PRIVATE].state = 'orphan';
				} else {
					this[PRIVATE].state = 'sync';
					delete this[PRIVATE].attributes.idHash[dataSource.name];
				}
				this[PRIVATE].dataSources[dataSource.name] = undefined;
				return _maybeEmit( 'afterDestroy' );
			});
	}

	/**
	 * Hash that links each data source with its name. This object is prepared with keys from model sources, and sealed.
	 *
	 * @type {Object}
	 * @author gerkin
	 */
	get dataSources() {
		return this[PRIVATE].dataSources;
	}

	/**
	 * TODO.
	 *
	 * @type {TODO}
	 * @author gerkin
	 */
	get attributes() {
		return this[PRIVATE].attributes;
	}

	/**
	 * Get entity's current state.
	 *
	 * @type {Entity.State}
	 * @author gerkin
	 */
	get state() {
		return this[PRIVATE].state;
	}

	/**
	 * Get entity's last data source.
	 *
	 * @type {null|string}
	 * @author gerkin
	 */
	get lastDataSource() {
		return this[PRIVATE].lastDataSource;
	}
}

/**
 * This factory function generate a new class constructor, prepared for a specific model.
 *
 * @method EntityFactory
 * @public
 * @static
 * @param   {string}           name       - Name of this model.
 * @param   {ModelDescription} modelDesc  - Model configuration that generated the associated `model`.
 * @param   {Model}            model      - Model that will spawn entities.
 * @returns {module:EntityFactory~Entity} Entity constructor to use with this model.
 * @property {module:EntityFactory~Entity} Entity Entity constructor
 */
const EntityFactory = ( name, modelDesc, model ) => {
	/**
	 * @ignore
	 */
	class SubEntity extends Entity {
		/**
		 * Name of the class.
		 *
		 * @type {string}
		 * @author gerkin
		 */
		static get name() {
			return `${ name  }Entity`;
		}
		/**
		 * Reference to this entity's model.
		 *
		 * @type {Model}
		 * @author gerkin
		 */
		static get model() {
			return model;
		}
	}
	// We use keys `methods` and not `functions` as explained in this [StackOverflow thread](https://stackoverflow.com/a/155655/4839162).
	// Extend prototype with methods in our model description
	_.forEach( modelDesc.methods, ( methodName, method ) => {
		SubEntity.__proto__[methodName] = method;
	});
	// Add static methods
	_.forEach( modelDesc.staticMethods, ( staticMethodName, staticMethod ) => {
		SubEntity[staticMethodName] = staticMethod;
	});
	return SubEntity.bind( Entity, name, modelDesc, model );
};
EntityFactory.Entity = Entity;
// =====
// ## Lifecycle Events

// -----
// ### Persist

/**
 * @event EntityFactory.Entity#beforePersist
 * @type {String}
 */

/**
 * @event EntityFactory.Entity#beforeValidate
 * @type {String}
 */

/**
 * @event EntityFactory.Entity#afterValidate
 * @type {String}
 */

/**
 * @event EntityFactory.Entity#beforePersistCreate
 * @type {String}
 */

/**
 * @event EntityFactory.Entity#beforePersistUpdate
 * @type {String}
 */

/**
 * @event EntityFactory.Entity#afterPersistCreate
 * @type {String}
 */

/**
 * @event EntityFactory.Entity#afterPersistUpdate
 * @type {String}
 */

/**
 * @event EntityFactory.Entity#afterPersist
 * @type {String}
 */

// -----
// ### Find

/**
 * @event EntityFactory.Entity#beforeFind
 * @type {String}
 */

/**
 * @event EntityFactory.Entity#afterFind
 * @type {String}
 */

// -----
// ### Destroy

/**
 * @event EntityFactory.Entity#beforeDestroy
 * @type {String}
 */

/**
 * @event EntityFactory.Entity#afterDestroy
 * @type {String}
 */

module.exports = EntityFactory;<|MERGE_RESOLUTION|>--- conflicted
+++ resolved
@@ -4,12 +4,7 @@
 	_, Promise, SequentialEvent,
 } = require( './dependencies' );
 const Diaspora = require( './diaspora' );
-<<<<<<< HEAD
 const DataStoreEntity = require( './adapters/base/entity' );
-const EntityValidationError = require( './errors/entityValidationError' );
-=======
-const DataStoreEntity = require( './dataStoreEntities/baseEntity' );
->>>>>>> 7abc9abf
 const EntityStateError = require( './errors/entityStateError' );
 
 /**
